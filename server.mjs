// server.js
import express from "express";
import session from "express-session";
import pg from "pg";
import connectPgSimple from "connect-pg-simple";

const app = express();
const PORT = process.env.PORT || 3000;

// PostgreSQL connection
const pool = new pg.Pool({
  connectionString: process.env.DATABASE_URL || "postgresql://localhost:5432/beertally",
  ssl: process.env.NODE_ENV === 'production' ? { rejectUnauthorized: false } : false
});

// Database connection status
let dbConnected = false;

// Initialize database tables
async function initializeDatabase() {
  try {
    // Create users table
    await pool.query(`
      CREATE TABLE IF NOT EXISTS users (
        id SERIAL PRIMARY KEY,
        session_id VARCHAR(255) UNIQUE NOT NULL,
        name VARCHAR(30) NOT NULL,
        user_type VARCHAR(20) DEFAULT 'participant' NOT NULL,
        room_id INTEGER DEFAULT NULL,
        created_at TIMESTAMP DEFAULT CURRENT_TIMESTAMP
      )
    `);
    
    // Create beer_entries table
    await pool.query(`
      CREATE TABLE IF NOT EXISTS beer_entries (
        id SERIAL PRIMARY KEY,
        user_id INTEGER NOT NULL,
        created_at TIMESTAMP DEFAULT CURRENT_TIMESTAMP,
        FOREIGN KEY (user_id) REFERENCES users(id) ON DELETE CASCADE
      )
    `);
    
    // Create flappy_bird_scores table
    await pool.query(`
      CREATE TABLE IF NOT EXISTS flappy_bird_scores (
        id SERIAL PRIMARY KEY,
        user_id INTEGER NOT NULL,
        score INTEGER NOT NULL,
        created_at TIMESTAMP DEFAULT CURRENT_TIMESTAMP,
        FOREIGN KEY (user_id) REFERENCES users(id) ON DELETE CASCADE
      )
    `);
    
    // Create rooms table (NEW - for room functionality)
    await pool.query(`
      CREATE TABLE IF NOT EXISTS rooms (
        id SERIAL PRIMARY KEY,
        room_code VARCHAR(6) UNIQUE NOT NULL,
        name VARCHAR(100) NOT NULL,
        creator_id INTEGER NOT NULL,
        created_at TIMESTAMP DEFAULT CURRENT_TIMESTAMP,
        is_active BOOLEAN DEFAULT true,
        FOREIGN KEY (creator_id) REFERENCES users(id) ON DELETE CASCADE
      )
    `);
    
    // Create indexes
    await pool.query(`CREATE INDEX IF NOT EXISTS idx_beer_entries_user_id ON beer_entries(user_id)`);
    await pool.query(`CREATE INDEX IF NOT EXISTS idx_beer_entries_created_at ON beer_entries(created_at)`);
    await pool.query(`CREATE INDEX IF NOT EXISTS idx_users_session_id ON users(session_id)`);
    await pool.query(`CREATE INDEX IF NOT EXISTS idx_flappy_bird_scores_user_id ON flappy_bird_scores(user_id)`);
    await pool.query(`CREATE INDEX IF NOT EXISTS idx_flappy_bird_scores_score ON flappy_bird_scores(score DESC)`);
    await pool.query(`CREATE INDEX IF NOT EXISTS idx_rooms_room_code ON rooms(room_code)`);
    await pool.query(`CREATE INDEX IF NOT EXISTS idx_users_room_id ON users(room_id)`);
    
    // Add room_id column if it doesn't exist (migration for existing users)
    try {
      await pool.query(`ALTER TABLE users ADD COLUMN IF NOT EXISTS room_id INTEGER DEFAULT NULL`);
    } catch (error) {
      console.log("room_id column already exists or error adding it:", error.message);
    }
    
    // Add user_type column if it doesn't exist (migration)
    try {
      await pool.query(`ALTER TABLE users ADD COLUMN IF NOT EXISTS user_type VARCHAR(20) DEFAULT 'participant' NOT NULL`);
    } catch (error) {
      console.log("user_type column already exists or error adding it:", error.message);
    }
    
    // Create default room and migrate existing users
    await createDefaultRoomAndMigrate();
    
    dbConnected = true;
    console.log("Database initialized successfully");
  } catch (error) {
    console.error("Error initializing database:", error);
    dbConnected = false;
    // Don't exit, let the server start anyway
  }
}

// Migration function to create default room and assign existing users
async function createDefaultRoomAndMigrate() {
  try {
    // Check if default room exists
    const existingRoom = await pool.query("SELECT id FROM rooms WHERE room_code = $1", ['BEER01']);
    
    let defaultRoomId;
    if (existingRoom.rows.length === 0) {
      // Create default room
      const defaultRoom = await pool.query(
        "INSERT INTO rooms (room_code, name, creator_id) VALUES ($1, $2, (SELECT id FROM users LIMIT 1)) RETURNING id",
        ['BEER01', "Roy's Bachelor Party"]
      );
      defaultRoomId = defaultRoom.rows[0]?.id;
      console.log("Created default room BEER01 - Roy's Bachelor Party");
    } else {
      defaultRoomId = existingRoom.rows[0].id;
    }
    
    if (defaultRoomId) {
      // Migrate existing users without room_id to default room
      await pool.query(
        "UPDATE users SET room_id = $1 WHERE room_id IS NULL",
        [defaultRoomId]
      );
      console.log("Migrated existing users to default room");
    }
  } catch (error) {
    console.error("Error in migration:", error);
  }
}

// Initialize database on startup (non-blocking)
initializeDatabase();

// Session store using PostgreSQL
const PgSession = connectPgSimple(session);

app.use(
  session({
    store: new PgSession({
      pool: pool,
      tableName: "session",
      createTableIfMissing: true
    }),
    secret: process.env.SESSION_SECRET || "REPLACE-THIS-WITH-RANDOM-STRING",
    resave: false,
    saveUninitialized: true,
    cookie: { maxAge: 30 * 24 * 60 * 60 * 1000 } // 30 days
  })
);

// Middleware
app.use(express.urlencoded({ extended: false }));
app.use(express.json());

// Helper functions
async function getOrCreateUser(sessionId) {
  const result = await pool.query(
    "SELECT id, name, user_type, room_id FROM users WHERE session_id = $1",
    [sessionId]
  );
  return result.rows[0] || null;
}

async function getBeerCount(userId) {
  const result = await pool.query(
    "SELECT COUNT(*) as count FROM beer_entries WHERE user_id = $1",
    [userId]
  );
  return parseInt(result.rows[0].count);
}

async function getLeaderboard(roomId = null) {
  let whereClause = "";
  let params = [];
  
  if (roomId) {
    whereClause = "WHERE u.room_id = $1";
    params = [roomId];
  }
  
  const participants = await pool.query(`
    SELECT u.name, COUNT(be.id) as count
    FROM users u
    LEFT JOIN beer_entries be ON u.id = be.user_id
    ${whereClause}
    ${roomId ? "" : "AND"} u.user_type = 'participant'
    GROUP BY u.id, u.name
    ORDER BY count DESC
  `, params);
  
  const observers = await pool.query(`
    SELECT u.name, COUNT(be.id) as count
    FROM users u
    LEFT JOIN beer_entries be ON u.id = be.user_id
    ${whereClause}
    ${roomId ? "" : "AND"} u.user_type = 'observer'
    GROUP BY u.id, u.name
    ORDER BY count DESC
  `, params);
  
  return {
    participants: participants.rows,
    observers: observers.rows
  };
}

async function getTotalBeerCount(roomId = null) {
  let whereClause = "";
  let params = [];
  
  if (roomId) {
    whereClause = "WHERE u.room_id = $1 AND";
    params = [roomId];
  } else {
    whereClause = "WHERE";
  }
  
  const result = await pool.query(`
    SELECT COUNT(*) as total 
    FROM beer_entries be
    JOIN users u ON be.user_id = u.id
    ${whereClause} u.user_type = 'participant'
  `, params);
  return parseInt(result.rows[0].total);
}

// Room helper functions
function generateRoomCode() {
  const chars = 'ABCDEFGHIJKLMNOPQRSTUVWXYZ0123456789';
  let result = '';
  for (let i = 0; i < 6; i++) {
    result += chars.charAt(Math.floor(Math.random() * chars.length));
  }
  return result;
}

async function createRoom(userId, roomName) {
  let roomCode;
  let attempts = 0;
  
  // Generate unique room code
  do {
    roomCode = generateRoomCode();
    attempts++;
    if (attempts > 10) throw new Error("Failed to generate unique room code");
  } while (await pool.query("SELECT id FROM rooms WHERE room_code = $1", [roomCode]).then(r => r.rows.length > 0));
  
  const result = await pool.query(
    "INSERT INTO rooms (room_code, name, creator_id) VALUES ($1, $2, $3) RETURNING *",
    [roomCode, roomName, userId]
  );
  
  return result.rows[0];
}

async function joinRoom(userId, roomCode) {
  const roomResult = await pool.query(
    "SELECT * FROM rooms WHERE room_code = $1 AND is_active = true",
    [roomCode.toUpperCase()]
  );
  
  if (roomResult.rows.length === 0) {
    throw new Error("Room not found");
  }
  
  const room = roomResult.rows[0];
  
  // Update user's room_id
  await pool.query(
    "UPDATE users SET room_id = $1 WHERE id = $2",
    [room.id, userId]
  );
  
  return room;
}

async function getUserRoom(userId) {
  const result = await pool.query(`
    SELECT r.* FROM rooms r
    JOIN users u ON u.room_id = r.id
    WHERE u.id = $1 AND r.is_active = true
  `, [userId]);
  
  return result.rows[0] || null;
}

async function saveFlappyBirdScore(userId, score) {
  await pool.query(
    "INSERT INTO flappy_bird_scores (user_id, score) VALUES ($1, $2)",
    [userId, score]
  );
}

async function getFlappyBirdLeaderboard() {
  const result = await pool.query(`
    SELECT u.name, MAX(fbs.score) as best_score, COUNT(fbs.id) as games_played
    FROM users u
    JOIN flappy_bird_scores fbs ON u.id = fbs.user_id
    GROUP BY u.id, u.name
    ORDER BY best_score DESC
    LIMIT 10
  `);
  return result.rows;
}

async function getUserBestFlappyScore(userId) {
  const result = await pool.query(
    "SELECT MAX(score) as best_score FROM flappy_bird_scores WHERE user_id = $1",
    [userId]
  );
  return result.rows[0]?.best_score || 0;
}







// HTML template
const html = (body) => `<!doctype html>
<html lang="en">
<head>
  <meta charset="UTF-8">
  <meta name="viewport" content="width=device-width, initial-scale=1.0">
  <title>� Beer Tally</title>
  <style>
    * {
      box-sizing: border-box;
      margin: 0;
      padding: 0;
    }
    
    body {
      font-family: -apple-system, BlinkMacSystemFont, 'Segoe UI', Roboto, Oxygen, Ubuntu, Cantarell, sans-serif;
      line-height: 1.6;
      background: linear-gradient(135deg, #667eea 0%, #764ba2 100%);
      min-height: 100vh;
      color: #2d3748;
    }
    
    .container {
      max-width: 1200px;
      margin: 0 auto;
      padding: 1rem;
    }
    
    .header {
      text-align: center;
      color: white;
      margin-bottom: 2rem;
    }
    
    .header h1 {
      font-size: 3rem;
      font-weight: 700;
      margin-bottom: 0.5rem;
      text-shadow: 0 2px 4px rgba(0,0,0,0.3);
    }
    
    .header p {
      font-size: 1.2rem;
      opacity: 0.9;
    }
    
    .main-content {
      background: white;
      border-radius: 16px;
      box-shadow: 0 10px 30px rgba(0, 0, 0, 0.2);
      overflow: hidden;
    }
    
    .welcome-section {
      padding: 3rem 2rem;
      text-align: center;
    }
    
    .welcome-section h2 {
      font-size: 2rem;
      margin-bottom: 1rem;
      color: #2d3748;
    }
    
    .welcome-section p {
      font-size: 1.1rem;
      color: #718096;
      margin-bottom: 2rem;
    }
    
    .form-group {
      margin-bottom: 1.5rem;
    }
    
    .form-group label {
      display: block;
      font-weight: 600;
      margin-bottom: 0.5rem;
      color: #4a5568;
    }
    
    input[type="text"] {
      width: 100%;
      max-width: 300px;
      padding: 0.75rem 1rem;
      border: 2px solid #e2e8f0;
      border-radius: 8px;
      font-size: 1.1rem;
      transition: border-color 0.2s;
    }
    
    input[type="text"]:focus {
      outline: none;
      border-color: #667eea;
      box-shadow: 0 0 0 3px rgba(102, 126, 234, 0.1);
    }
    
    .button-group {
      display: flex;
      gap: 1rem;
      justify-content: center;
      margin: 2rem 0;
      flex-wrap: wrap;
    }
    
    .btn {
      background: linear-gradient(135deg, #667eea 0%, #764ba2 100%);
      color: white;
      border: none;
      padding: 0.75rem 2rem;
      border-radius: 8px;
      font-size: 1.1rem;
      font-weight: 600;
      cursor: pointer;
      transition: all 0.2s;
      text-decoration: none;
      display: inline-block;
      min-width: 150px;
    }
    
    .btn:hover {
      transform: translateY(-2px);
      box-shadow: 0 8px 20px rgba(0, 0, 0, 0.2);
    }
    
    .btn:active {
      transform: translateY(0);
    }
    
    .btn-secondary {
      background: linear-gradient(135deg, #48bb78 0%, #38a169 100%);
    }
    
    .btn-danger {
      background: linear-gradient(135deg, #fc8181 0%, #e53e3e 100%);
    }
    
    .room-info {
      background: #f7fafc;
      padding: 1.5rem;
      border-radius: 12px;
      margin-bottom: 2rem;
      text-align: center;
    }
    
    .room-code {
      font-size: 2rem;
      font-weight: 800;
      color: #667eea;
      letter-spacing: 2px;
      margin: 0.5rem 0;
      font-family: 'Courier New', monospace;
    }
    
    .error {
      background: #fed7d7;
      color: #c53030;
      padding: 1rem;
      border-radius: 8px;
      margin-bottom: 1rem;
      text-align: center;
    }
    
    .success {
      background: #c6f6d5;
      color: #2f855a;
      padding: 1rem;
      border-radius: 8px;
      margin-bottom: 1rem;
      text-align: center;
    }
    
    /* Chat room styles */
    .chat-container {
      display: flex;
      height: 600px;
    }
    
    .participants-panel {
      width: 250px;
      background: #f7fafc;
      padding: 1rem;
      border-right: 1px solid #e2e8f0;
    }
    
    .participants-panel h3 {
      margin-bottom: 1rem;
      color: #4a5568;
    }
    
    .participant {
      padding: 0.5rem;
      margin-bottom: 0.5rem;
      background: white;
      border-radius: 6px;
      font-size: 0.9rem;
    }
    
    .participant.current-user {
      background: #e6fffa;
      color: #2c7a7b;
      font-weight: 600;
    }
    
    .chat-main {
      flex: 1;
      display: flex;
      flex-direction: column;
    }
    
    .messages-container {
      flex: 1;
      padding: 1rem;
      overflow-y: auto;
      background: #fafafa;
    }
    
    .message {
      margin-bottom: 1rem;
      padding: 0.75rem;
      background: white;
      border-radius: 8px;
      box-shadow: 0 1px 3px rgba(0,0,0,0.1);
    }
    
    .message.own-message {
      background: #e6fffa;
      margin-left: 2rem;
    }
    
    .message-author {
      font-weight: 600;
      color: #4a5568;
      font-size: 0.9rem;
      margin-bottom: 0.25rem;
    }
    
    .message-content {
      color: #2d3748;
    }
    
    .message-time {
      font-size: 0.8rem;
      color: #a0aec0;
      margin-top: 0.25rem;
    }
    
    .message-input-container {
      padding: 1rem;
      background: white;
      border-top: 1px solid #e2e8f0;
      display: flex;
      gap: 0.5rem;
    }
    
    .message-input {
      flex: 1;
      padding: 0.75rem;
      border: 1px solid #e2e8f0;
      border-radius: 8px;
      font-size: 1rem;
    }
    
    .send-btn {
      padding: 0.75rem 1.5rem;
      background: #667eea;
      color: white;
      border: none;
      border-radius: 8px;
      cursor: pointer;
      font-weight: 600;
    }
    
    .send-btn:hover {
      background: #5a6fd8;
    }
    
    /* Mobile responsiveness */
    @media (max-width: 768px) {
      .header h1 {
        font-size: 2rem;
      }
      
      .welcome-section {
        padding: 2rem 1rem;
      }
      
      .chat-container {
        flex-direction: column;
        height: auto;
        min-height: 500px;
      }
      
      .participants-panel {
        width: 100%;
        max-height: 150px;
        overflow-y: auto;
      }
      
      .button-group {
        flex-direction: column;
        align-items: center;
      }
      
      .btn {
        width: 100%;
        max-width: 300px;
      }
    }
  </style>
</head>
<body>
  ${body}
</body>
</html>`;

// Routes
app.get("/", async (req, res) => {
  if (!dbConnected) {
    return res.send(html(`
      <div class="container">
        <div class="header">
          <h1>🏠 Room System</h1>
          <p>Connecting rooms in real-time</p>
        </div>
        <div class="main-content">
          <div class="welcome-section">
            <h2>Setting up...</h2>
            <p>Please wait while we initialize the database connection.</p>
          </div>
        </div>
      </div>
      <script>setTimeout(() => location.reload(), 3000);</script>
    `));
  }

  const user = await getOrCreateUser(req.session.id);
  
  if (!user) {
    return res.send(html(`
      <div class="container">
        <div class="header">
          <h1>🏠 Room System</h1>
          <p>Create and join rooms with short room codes</p>
        </div>
        <div class="main-content">
          <div class="welcome-section">
            <h2>Welcome! What's your name?</h2>
            <form action="/set-name" method="POST">
              <div class="form-group">
                <input type="text" name="name" placeholder="Enter your name" required maxlength="30">
              </div>
              <button type="submit" class="btn">Get Started</button>
            </form>
          </div>
        </div>
      </div>
    `));
  }
  
  const message = req.session.message;
  const error = req.session.error;
  delete req.session.message;
  delete req.session.error;
  
  res.send(html(`
    <div class="container">
      <div class="header">
        <h1>🏠 Room System</h1>
        <p>Create and join rooms with short room codes</p>
      </div>
      <div class="main-content">
        <div class="welcome-section">
          <h2>Hello, ${user.name}! 👋</h2>
          <p>Create a new room or join an existing one using a room code.</p>
          
          ${error ? `<div class="error">${error}</div>` : ''}
          ${message ? `<div class="success">${message}</div>` : ''}
          
          <div class="button-group">
            <a href="/create-room" class="btn">Create New Room</a>
            <a href="/join-room" class="btn btn-secondary">Join Room</a>
          </div>
          
          <p style="margin-top: 2rem; color: #718096; font-size: 0.9rem;">
            <a href="/logout" style="color: #667eea;">Change Name</a>
          </p>
        </div>
      </div>
    </div>
  `));
});

app.post("/set-name", async (req, res) => {
  const { name } = req.body;
  
  if (!name || name.trim().length === 0) {
    return res.redirect("/");
  }
  
  try {
    const user = await getOrCreateUser(req.session.id, name.trim());
    req.session.userId = user.id;
    req.session.message = "Welcome! You're all set.";
    res.redirect("/");
  } catch (error) {
    req.session.error = "Failed to create user profile.";
    res.redirect("/");
  }
});

app.get("/create-room", async (req, res) => {
  const user = await getOrCreateUser(req.session.id);
  if (!user) return res.redirect("/");
  
  res.send(html(`
    <div class="container">
      <div class="header">
        <h1>🏠 Create Room</h1>
      </div>
      <div class="main-content">
        <div class="welcome-section">
          <h2>Create a New Room</h2>
          <p>Give your room a name and get a short room code to share.</p>
          
          <form action="/create-room" method="POST">
            <div class="form-group">
              <label for="roomName">Room Name:</label>
              <input type="text" name="roomName" id="roomName" placeholder="Enter room name" required maxlength="100">
            </div>
            <div class="button-group">
              <button type="submit" class="btn">Create Room</button>
              <a href="/" class="btn btn-secondary">Cancel</a>
            </div>
          </form>
        </div>
      </div>
    </div>
  `));
});

app.post("/create-room", async (req, res) => {
  const user = await getOrCreateUser(req.session.id);
  if (!user) return res.redirect("/");
  
  const { roomName } = req.body;
  
  if (!roomName || roomName.trim().length === 0) {
    req.session.error = "Room name is required.";
    return res.redirect("/create-room");
  }
  
  try {
    const room = await createRoom(user.id, roomName.trim());
    res.redirect(`/room/${room.room_code}`);
  } catch (error) {
    req.session.error = "Failed to create room. Please try again.";
    res.redirect("/create-room");
  }
});

app.get("/join-room", async (req, res) => {
  const user = await getOrCreateUser(req.session.id);
  if (!user) return res.redirect("/");
  
  res.send(html(`
    <div class="container">
      <div class="header">
        <h1>🏠 Join Room</h1>
      </div>
      <div class="main-content">
        <div class="welcome-section">
          <h2>Join a Room</h2>
          <p>Enter the room code shared with you.</p>
          
          <form action="/join-room" method="POST">
            <div class="form-group">
              <label for="roomCode">Room Code:</label>
              <input type="text" name="roomCode" id="roomCode" placeholder="Enter room code" required maxlength="6" style="text-transform: uppercase;">
            </div>
            <div class="button-group">
              <button type="submit" class="btn">Join Room</button>
              <a href="/" class="btn btn-secondary">Cancel</a>
            </div>
          </form>
        </div>
      </div>
    </div>
  `));
});

app.post("/join-room", async (req, res) => {
  const user = await getOrCreateUser(req.session.id);
  if (!user) return res.redirect("/");
  
  const { roomCode } = req.body;
  
  if (!roomCode || roomCode.trim().length === 0) {
    req.session.error = "Room code is required.";
    return res.redirect("/join-room");
  }
  
  try {
    await joinRoom(user.id, roomCode.trim());
    res.redirect(`/room/${roomCode.trim().toUpperCase()}`);
  } catch (error) {
    req.session.error = error.message;
    res.redirect("/join-room");
  }
});

<<<<<<< HEAD
// Flappy Bird Game Route
app.get("/game", async (req, res) => {
  try {
    const user = await getOrCreateUser(req.session.id);
    const userName = user ? user.name : '';
    
    const gameHtml = `<!doctype html>
<html lang="en">
<head>
  <meta charset="UTF-8">
  <meta name="viewport" content="width=device-width, initial-scale=1.0">
  <title>🐦 Flappy Bird Game</title>
  <style>
    body {
      margin: 0;
      padding: 0;
      background: linear-gradient(135deg, #87CEEB 0%, #98D8E8 100%);
      font-family: -apple-system, BlinkMacSystemFont, 'Segoe UI', Roboto, sans-serif;
      display: flex;
      justify-content: center;
      align-items: center;
      min-height: 100vh;
      overflow: hidden;
    }
    
    .game-container {
      text-align: center;
      position: relative;
    }
    
    canvas {
      border: 4px solid #333;
      border-radius: 10px;
      background: linear-gradient(to bottom, #87CEEB 0%, #98D8E8 70%, #90EE90 100%);
      box-shadow: 0 8px 32px rgba(0, 0, 0, 0.3);
    }
    
    .score {
      position: absolute;
      top: 20px;
      left: 20px;
      font-size: 24px;
      font-weight: bold;
      color: white;
      text-shadow: 2px 2px 4px rgba(0, 0, 0, 0.5);
    }
    
    .game-over {
      position: absolute;
      top: 50%;
      left: 50%;
      transform: translate(-50%, -50%);
      background: rgba(0, 0, 0, 0.8);
      color: white;
      padding: 20px;
      border-radius: 10px;
      text-align: center;
      display: none;
    }
=======
app.get("/room/:roomCode", async (req, res) => {
  const user = await getOrCreateUser(req.session.id);
  if (!user) return res.redirect("/");
  
  const { roomCode } = req.params;
  
  try {
    const roomResult = await pool.query(
      "SELECT * FROM rooms WHERE room_code = $1 AND is_active = true",
      [roomCode.toUpperCase()]
    );
>>>>>>> ec9e443e
    
    if (roomResult.rows.length === 0) {
      req.session.error = "Room not found.";
      return res.redirect("/");
    }
    
    const room = roomResult.rows[0];
    
<<<<<<< HEAD
    .home-btn:hover {
      background: #45a049;
    }
  </style>
</head>
<body>
  <div class="game-container">
    <canvas id="gameCanvas" width="400" height="600"></canvas>
    <div class="score" id="score">Score: 0</div>
    <div class="game-over" id="gameOver">
      <h2>Game Over!</h2>
      <p>Your Score: <span id="finalScore">0</span></p>
      <button onclick="restartGame()">Play Again</button>
    </div>
    <div class="controls">
      <p>Click or Press SPACE to Flap!</p>
      <a href="/" class="home-btn">🍺 Back to Beer Tally</a>
      <a href="/flappy-leaderboard" class="home-btn" style="background: #9B59B6; margin-left: 10px;">🏆 Leaderboard</a>
    </div>
  </div>

  <script>
    const canvas = document.getElementById('gameCanvas');
    const ctx = canvas.getContext('2d');
    const scoreElement = document.getElementById('score');
    const gameOverElement = document.getElementById('gameOver');
    const finalScoreElement = document.getElementById('finalScore');

    // User info from server
    const userName = ${JSON.stringify(userName)};
    const isRoy = userName.toLowerCase() === 'roy';

    // Game variables
    let bird = {
      x: 50,
      y: 300,
      width: 40,
      height: 40,
      radius: 20, // Half of width/height for circular collision
      velocity: 0,
      gravity: 0.5, // Fixed gravity for testing
      jump: -7 // Fixed jump for testing
    };

    let pipes = [];
    let score = 0;
    let gameRunning = true;
    let gameStarted = false;

    // Face emoji as the bird
    const birdEmoji = '😄';

    // Helper function for circular collision with rectangles
    function circleRectCollision(cx, cy, radius, rx, ry, rw, rh) {
      // Find the closest point on the rectangle to the circle center
      let closestX = Math.max(rx, Math.min(cx, rx + rw));
      let closestY = Math.max(ry, Math.min(cy, ry + rh));
      
      // Calculate the distance from the circle center to this closest point
      let distanceX = cx - closestX;
      let distanceY = cy - closestY;
      
      // If the distance is less than the circle's radius, an intersection occurs
      let distanceSquared = (distanceX * distanceX) + (distanceY * distanceY);
      return distanceSquared < (radius * radius);
    }

    // Game loop
    function gameLoop() {
      if (!gameRunning) return;

      // Clear canvas
      ctx.clearRect(0, 0, canvas.width, canvas.height);

      // Update bird
      if (gameStarted) {
        bird.velocity += bird.gravity;
        bird.y += bird.velocity;

        // Check boundaries (circular collision)
        if (bird.y - bird.radius <= 0 || bird.y + bird.radius >= canvas.height - 50) {
          gameOver();
        }

        // Update pipes
        updatePipes();
      }

      // Draw bird (face emoji)
      ctx.font = '40px Arial';
      ctx.textAlign = 'center';
      ctx.fillText(birdEmoji, bird.x + bird.width/2, bird.y + bird.height/2 + 12);

      // Draw pipes
      drawPipes();

      // Draw ground
      ctx.fillStyle = '#8B4513';
      ctx.fillRect(0, canvas.height - 50, canvas.width, 50);

      // Update score display
      scoreElement.textContent = 'Score: ' + score;

      // Show start message
      if (!gameStarted) {
        ctx.fillStyle = 'rgba(0, 0, 0, 0.5)';
        ctx.fillRect(0, 0, canvas.width, canvas.height);
        ctx.fillStyle = 'white';
        ctx.font = '24px Arial';
        ctx.textAlign = 'center';
        ctx.fillText('Click or Press SPACE to Start!', canvas.width/2, canvas.height/2);
      }

      requestAnimationFrame(gameLoop);
    }

    function updatePipes() {
      // Add new pipe
      if (pipes.length === 0 || pipes[pipes.length - 1].x < canvas.width - 200) {
        const gap = 150;
        const pipeHeight = Math.random() * (canvas.height - gap - 100) + 50;
        pipes.push({
          x: canvas.width,
          topHeight: pipeHeight,
          bottomY: pipeHeight + gap,
          bottomHeight: canvas.height - pipeHeight - gap - 50,
          passed: false
        });
      }

      // Update pipe positions
      for (let i = pipes.length - 1; i >= 0; i--) {
        pipes[i].x -= 2; // Fixed pipe speed for testing

        // Check collision (circular collision with pipes)
        let birdCenterX = bird.x + bird.width / 2;
        let birdCenterY = bird.y + bird.height / 2;
        
        // Check collision with top pipe
        if (circleRectCollision(birdCenterX, birdCenterY, bird.radius, pipes[i].x, 0, 50, pipes[i].topHeight)) {
          gameOver();
        }
        
        // Check collision with bottom pipe
        if (circleRectCollision(birdCenterX, birdCenterY, bird.radius, pipes[i].x, pipes[i].bottomY, 50, pipes[i].bottomHeight)) {
          gameOver();
=======
    res.send(html(`
      <div class="container">
        <div class="header">
          <h1>🏠 ${room.name}</h1>
        </div>
        <div class="main-content">
          <div style="padding: 1rem;">
            <div class="room-info">
              <h3>Room Code:</h3>
              <div class="room-code">${room.room_code}</div>
              <p>Share this code with others to join the room</p>
            </div>
            
            <div class="chat-container">
              <div class="participants-panel">
                <h3>Participants</h3>
                <div id="participants-list"></div>
              </div>
              
              <div class="chat-main">
                <div class="messages-container" id="messages-container">
                  <div style="text-align: center; color: #a0aec0; padding: 2rem;">
                    Loading messages...
                  </div>
                </div>
                
                <div class="message-input-container">
                  <input type="text" id="message-input" class="message-input" placeholder="Type your message..." maxlength="500">
                  <button id="send-btn" class="send-btn">Send</button>
                </div>
              </div>
            </div>
            
            <div style="text-align: center; margin-top: 1rem;">
              <a href="/" class="btn btn-danger">Leave Room</a>
            </div>
          </div>
        </div>
      </div>
      
      <script>
        const socket = io();
        const messagesContainer = document.getElementById('messages-container');
        const messageInput = document.getElementById('message-input');
        const sendBtn = document.getElementById('send-btn');
        const participantsList = document.getElementById('participants-list');
        
        let currentUserId = ${user.id};
        let currentUserName = '${user.name}';
        
        // Join room
        socket.emit('join-room', '${roomCode.toUpperCase()}');
        
        // Room joined event
        socket.on('room-joined', (data) => {
          displayMessages(data.messages);
          updateParticipants(data.participants);
        });
        
        // New message event
        socket.on('new-message', (message) => {
          addMessage(message);
        });
        
        // Participants updated event
        socket.on('participants-updated', (participants) => {
          updateParticipants(participants);
        });
        
        // User joined event
        socket.on('user-joined', (user) => {
          addSystemMessage(user.name + ' joined the room');
        });
        
        // User left event
        socket.on('user-left', (user) => {
          addSystemMessage(user.name + ' left the room');
        });
        
        // Error event
        socket.on('error', (error) => {
          alert('Error: ' + error);
        });
        
        // Send message
        function sendMessage() {
          const message = messageInput.value.trim();
          if (message) {
            socket.emit('send-message', { message: message });
            messageInput.value = '';
          }
>>>>>>> ec9e443e
        }
        
        sendBtn.addEventListener('click', sendMessage);
        messageInput.addEventListener('keypress', (e) => {
          if (e.key === 'Enter') {
            sendMessage();
          }
        });
        
        function displayMessages(messages) {
          messagesContainer.innerHTML = '';
          messages.forEach(addMessage);
        }
        
        function addMessage(message) {
          const messageDiv = document.createElement('div');
          messageDiv.className = 'message' + (message.user_id === currentUserId ? ' own-message' : '');
          
          const time = new Date(message.created_at).toLocaleTimeString();
          
          messageDiv.innerHTML = \`
            <div class="message-author">\${message.user_name}</div>
            <div class="message-content">\${escapeHtml(message.message)}</div>
            <div class="message-time">\${time}</div>
          \`;
          
          messagesContainer.appendChild(messageDiv);
          messagesContainer.scrollTop = messagesContainer.scrollHeight;
        }
        
        function addSystemMessage(text) {
          const messageDiv = document.createElement('div');
          messageDiv.style.textAlign = 'center';
          messageDiv.style.color = '#a0aec0';
          messageDiv.style.fontSize = '0.9rem';
          messageDiv.style.margin = '1rem 0';
          messageDiv.textContent = text;
          
          messagesContainer.appendChild(messageDiv);
          messagesContainer.scrollTop = messagesContainer.scrollHeight;
        }
<<<<<<< HEAD
      } catch (error) {
        console.error('Error submitting score:', error);
      }
    }

    function restartGame() {
      bird = {
        x: 50,
        y: 300,
        width: 40,
        height: 40,
        radius: 20, // Half of width/height for circular collision
        velocity: 0,
        gravity: 0.5, // Fixed gravity for testing
        jump: -7 // Fixed jump for testing
      };
      pipes = [];
      score = 0;
      gameRunning = true;
      gameStarted = false;
      gameOverElement.style.display = 'none';
      
      // Clean up any new best score notifications
      const gameOverDiv = document.getElementById('gameOver');
      const newBestMsg = gameOverDiv.querySelector('p[style*="color: rgb(255, 215, 0)"]');
      if (newBestMsg) {
        newBestMsg.remove();
      }
      
      gameLoop(); // Restart the game loop
    }

    // Event listeners
    canvas.addEventListener('click', jump);
    document.addEventListener('keydown', (e) => {
      if (e.code === 'Space') {
        e.preventDefault();
        jump();
      }
    });

    // Start game loop
    gameLoop();
  </script>
</body>
</html>`;

    res.send(gameHtml);
  } catch (error) {
    console.error("Error in GET /game:", error);
    res.status(500).send("Game error");
  }
});

// Flappy Bird Leaderboard Route
app.get("/flappy-leaderboard", async (req, res) => {
  try {
    if (!dbConnected) {
      return res.send(
        html(`<div class="header">
          <h1>🐦 Flappy Bird Leaderboard</h1>
        </div>
        <div class="content">
          <div class="loading">
            <p>⏳ Setting up database connection... Please refresh in a moment.</p>
          </div>
        </div>
        <script>setTimeout(() => location.reload(), 3000);</script>`)
      );
    }

    const leaderboard = await getFlappyBirdLeaderboard();
    const user = await getOrCreateUser(req.session.id);
=======
        
        function updateParticipants(participants) {
          participantsList.innerHTML = '';
          participants.forEach(participant => {
            const participantDiv = document.createElement('div');
            participantDiv.className = 'participant' + (participant.id === currentUserId ? ' current-user' : '');
            participantDiv.textContent = participant.name + (participant.id === currentUserId ? ' (You)' : '');
            participantsList.appendChild(participantDiv);
          });
        }
        
        function escapeHtml(text) {
          const div = document.createElement('div');
          div.textContent = text;
          return div.innerHTML;
        }
      </script>
    `));
>>>>>>> ec9e443e
    
  } catch (error) {
    req.session.error = "Failed to load room.";
    res.redirect("/");
  }
});

app.get("/logout", (req, res) => {
  req.session.destroy();
  res.redirect("/");
});

// Start server
app.listen(PORT, () => {
  console.log(`🍻 Beer Tally server running on port ${PORT}`);
  console.log(`🔗 Open http://localhost:${PORT}`);
});
<|MERGE_RESOLUTION|>--- conflicted
+++ resolved
@@ -315,19 +315,13 @@
   return result.rows[0]?.best_score || 0;
 }
 
-
-
-
-
-
-
 // HTML template
 const html = (body) => `<!doctype html>
 <html lang="en">
 <head>
   <meta charset="UTF-8">
   <meta name="viewport" content="width=device-width, initial-scale=1.0">
-  <title>� Beer Tally</title>
+  <title>🍻 Beer Tally</title>
   <style>
     * {
       box-sizing: border-box;
@@ -832,67 +826,6 @@
   }
 });
 
-<<<<<<< HEAD
-// Flappy Bird Game Route
-app.get("/game", async (req, res) => {
-  try {
-    const user = await getOrCreateUser(req.session.id);
-    const userName = user ? user.name : '';
-    
-    const gameHtml = `<!doctype html>
-<html lang="en">
-<head>
-  <meta charset="UTF-8">
-  <meta name="viewport" content="width=device-width, initial-scale=1.0">
-  <title>🐦 Flappy Bird Game</title>
-  <style>
-    body {
-      margin: 0;
-      padding: 0;
-      background: linear-gradient(135deg, #87CEEB 0%, #98D8E8 100%);
-      font-family: -apple-system, BlinkMacSystemFont, 'Segoe UI', Roboto, sans-serif;
-      display: flex;
-      justify-content: center;
-      align-items: center;
-      min-height: 100vh;
-      overflow: hidden;
-    }
-    
-    .game-container {
-      text-align: center;
-      position: relative;
-    }
-    
-    canvas {
-      border: 4px solid #333;
-      border-radius: 10px;
-      background: linear-gradient(to bottom, #87CEEB 0%, #98D8E8 70%, #90EE90 100%);
-      box-shadow: 0 8px 32px rgba(0, 0, 0, 0.3);
-    }
-    
-    .score {
-      position: absolute;
-      top: 20px;
-      left: 20px;
-      font-size: 24px;
-      font-weight: bold;
-      color: white;
-      text-shadow: 2px 2px 4px rgba(0, 0, 0, 0.5);
-    }
-    
-    .game-over {
-      position: absolute;
-      top: 50%;
-      left: 50%;
-      transform: translate(-50%, -50%);
-      background: rgba(0, 0, 0, 0.8);
-      color: white;
-      padding: 20px;
-      border-radius: 10px;
-      text-align: center;
-      display: none;
-    }
-=======
 app.get("/room/:roomCode", async (req, res) => {
   const user = await getOrCreateUser(req.session.id);
   if (!user) return res.redirect("/");
@@ -904,7 +837,6 @@
       "SELECT * FROM rooms WHERE room_code = $1 AND is_active = true",
       [roomCode.toUpperCase()]
     );
->>>>>>> ec9e443e
     
     if (roomResult.rows.length === 0) {
       req.session.error = "Room not found.";
@@ -913,154 +845,6 @@
     
     const room = roomResult.rows[0];
     
-<<<<<<< HEAD
-    .home-btn:hover {
-      background: #45a049;
-    }
-  </style>
-</head>
-<body>
-  <div class="game-container">
-    <canvas id="gameCanvas" width="400" height="600"></canvas>
-    <div class="score" id="score">Score: 0</div>
-    <div class="game-over" id="gameOver">
-      <h2>Game Over!</h2>
-      <p>Your Score: <span id="finalScore">0</span></p>
-      <button onclick="restartGame()">Play Again</button>
-    </div>
-    <div class="controls">
-      <p>Click or Press SPACE to Flap!</p>
-      <a href="/" class="home-btn">🍺 Back to Beer Tally</a>
-      <a href="/flappy-leaderboard" class="home-btn" style="background: #9B59B6; margin-left: 10px;">🏆 Leaderboard</a>
-    </div>
-  </div>
-
-  <script>
-    const canvas = document.getElementById('gameCanvas');
-    const ctx = canvas.getContext('2d');
-    const scoreElement = document.getElementById('score');
-    const gameOverElement = document.getElementById('gameOver');
-    const finalScoreElement = document.getElementById('finalScore');
-
-    // User info from server
-    const userName = ${JSON.stringify(userName)};
-    const isRoy = userName.toLowerCase() === 'roy';
-
-    // Game variables
-    let bird = {
-      x: 50,
-      y: 300,
-      width: 40,
-      height: 40,
-      radius: 20, // Half of width/height for circular collision
-      velocity: 0,
-      gravity: 0.5, // Fixed gravity for testing
-      jump: -7 // Fixed jump for testing
-    };
-
-    let pipes = [];
-    let score = 0;
-    let gameRunning = true;
-    let gameStarted = false;
-
-    // Face emoji as the bird
-    const birdEmoji = '😄';
-
-    // Helper function for circular collision with rectangles
-    function circleRectCollision(cx, cy, radius, rx, ry, rw, rh) {
-      // Find the closest point on the rectangle to the circle center
-      let closestX = Math.max(rx, Math.min(cx, rx + rw));
-      let closestY = Math.max(ry, Math.min(cy, ry + rh));
-      
-      // Calculate the distance from the circle center to this closest point
-      let distanceX = cx - closestX;
-      let distanceY = cy - closestY;
-      
-      // If the distance is less than the circle's radius, an intersection occurs
-      let distanceSquared = (distanceX * distanceX) + (distanceY * distanceY);
-      return distanceSquared < (radius * radius);
-    }
-
-    // Game loop
-    function gameLoop() {
-      if (!gameRunning) return;
-
-      // Clear canvas
-      ctx.clearRect(0, 0, canvas.width, canvas.height);
-
-      // Update bird
-      if (gameStarted) {
-        bird.velocity += bird.gravity;
-        bird.y += bird.velocity;
-
-        // Check boundaries (circular collision)
-        if (bird.y - bird.radius <= 0 || bird.y + bird.radius >= canvas.height - 50) {
-          gameOver();
-        }
-
-        // Update pipes
-        updatePipes();
-      }
-
-      // Draw bird (face emoji)
-      ctx.font = '40px Arial';
-      ctx.textAlign = 'center';
-      ctx.fillText(birdEmoji, bird.x + bird.width/2, bird.y + bird.height/2 + 12);
-
-      // Draw pipes
-      drawPipes();
-
-      // Draw ground
-      ctx.fillStyle = '#8B4513';
-      ctx.fillRect(0, canvas.height - 50, canvas.width, 50);
-
-      // Update score display
-      scoreElement.textContent = 'Score: ' + score;
-
-      // Show start message
-      if (!gameStarted) {
-        ctx.fillStyle = 'rgba(0, 0, 0, 0.5)';
-        ctx.fillRect(0, 0, canvas.width, canvas.height);
-        ctx.fillStyle = 'white';
-        ctx.font = '24px Arial';
-        ctx.textAlign = 'center';
-        ctx.fillText('Click or Press SPACE to Start!', canvas.width/2, canvas.height/2);
-      }
-
-      requestAnimationFrame(gameLoop);
-    }
-
-    function updatePipes() {
-      // Add new pipe
-      if (pipes.length === 0 || pipes[pipes.length - 1].x < canvas.width - 200) {
-        const gap = 150;
-        const pipeHeight = Math.random() * (canvas.height - gap - 100) + 50;
-        pipes.push({
-          x: canvas.width,
-          topHeight: pipeHeight,
-          bottomY: pipeHeight + gap,
-          bottomHeight: canvas.height - pipeHeight - gap - 50,
-          passed: false
-        });
-      }
-
-      // Update pipe positions
-      for (let i = pipes.length - 1; i >= 0; i--) {
-        pipes[i].x -= 2; // Fixed pipe speed for testing
-
-        // Check collision (circular collision with pipes)
-        let birdCenterX = bird.x + bird.width / 2;
-        let birdCenterY = bird.y + bird.height / 2;
-        
-        // Check collision with top pipe
-        if (circleRectCollision(birdCenterX, birdCenterY, bird.radius, pipes[i].x, 0, 50, pipes[i].topHeight)) {
-          gameOver();
-        }
-        
-        // Check collision with bottom pipe
-        if (circleRectCollision(birdCenterX, birdCenterY, bird.radius, pipes[i].x, pipes[i].bottomY, 50, pipes[i].bottomHeight)) {
-          gameOver();
-=======
     res.send(html(`
       <div class="container">
         <div class="header">
@@ -1152,7 +936,6 @@
             socket.emit('send-message', { message: message });
             messageInput.value = '';
           }
->>>>>>> ec9e443e
         }
         
         sendBtn.addEventListener('click', sendMessage);
@@ -1194,7 +977,361 @@
           messagesContainer.appendChild(messageDiv);
           messagesContainer.scrollTop = messagesContainer.scrollHeight;
         }
-<<<<<<< HEAD
+        
+        function updateParticipants(participants) {
+          participantsList.innerHTML = '';
+          participants.forEach(participant => {
+            const participantDiv = document.createElement('div');
+            participantDiv.className = 'participant' + (participant.id === currentUserId ? ' current-user' : '');
+            participantDiv.textContent = participant.name + (participant.id === currentUserId ? ' (You)' : '');
+            participantsList.appendChild(participantDiv);
+          });
+        }
+        
+        function escapeHtml(text) {
+          const div = document.createElement('div');
+          div.textContent = text;
+          return div.innerHTML;
+        }
+      </script>
+    `));
+  } catch (error) {
+    req.session.error = "Failed to load room.";
+    res.redirect("/");
+  }
+});
+
+// Submit Flappy Bird score
+app.post("/submit-score", async (req, res) => {
+  try {
+    if (!dbConnected) {
+      return res.status(500).json({ error: "Database not connected" });
+    }
+    
+    const user = await getOrCreateUser(req.session.id);
+    if (!user) {
+      return res.status(401).json({ error: "User not found" });
+    }
+    
+    const { score } = req.body;
+    if (typeof score !== 'number' || score < 0) {
+      return res.status(400).json({ error: "Invalid score" });
+    }
+    
+    await saveFlappyBirdScore(user.id, score);
+    const bestScore = await getUserBestFlappyScore(user.id);
+    
+    res.json({ 
+      success: true, 
+      score,
+      bestScore,
+      isNewBest: score === bestScore
+    });
+  } catch (error) {
+    console.error("Error in POST /submit-score:", error);
+    res.status(500).json({ error: "Server error" });
+  }
+});
+
+// Flappy Bird Game Route
+app.get("/game", async (req, res) => {
+  try {
+    const user = await getOrCreateUser(req.session.id);
+    const userName = user ? user.name : '';
+    
+    const gameHtml = `<!doctype html>
+<html lang="en">
+<head>
+  <meta charset="UTF-8">
+  <meta name="viewport" content="width=device-width, initial-scale=1.0">
+  <title>🐦 Flappy Bird Game</title>
+  <style>
+    body {
+      margin: 0;
+      padding: 0;
+      background: linear-gradient(135deg, #87CEEB 0%, #98D8E8 100%);
+      font-family: -apple-system, BlinkMacSystemFont, 'Segoe UI', Roboto, sans-serif;
+      display: flex;
+      justify-content: center;
+      align-items: center;
+      min-height: 100vh;
+      overflow: hidden;
+    }
+    
+    .game-container {
+      text-align: center;
+      position: relative;
+    }
+    
+    canvas {
+      border: 4px solid #333;
+      border-radius: 10px;
+      background: linear-gradient(to bottom, #87CEEB 0%, #98D8E8 70%, #90EE90 100%);
+      box-shadow: 0 8px 32px rgba(0, 0, 0, 0.3);
+    }
+    
+    .score {
+      position: absolute;
+      top: 20px;
+      left: 20px;
+      font-size: 24px;
+      font-weight: bold;
+      color: white;
+      text-shadow: 2px 2px 4px rgba(0, 0, 0, 0.5);
+    }
+    
+    .game-over {
+      position: absolute;
+      top: 50%;
+      left: 50%;
+      transform: translate(-50%, -50%);
+      background: rgba(0, 0, 0, 0.8);
+      color: white;
+      padding: 20px;
+      border-radius: 10px;
+      text-align: center;
+      display: none;
+    }
+    
+    .controls {
+      margin-top: 20px;
+      color: white;
+      font-size: 18px;
+      text-shadow: 1px 1px 2px rgba(0, 0, 0, 0.5);
+    }
+    
+    .home-btn {
+      margin-top: 15px;
+      padding: 10px 20px;
+      font-size: 16px;
+      background: #4CAF50;
+      color: white;
+      border: none;
+      border-radius: 5px;
+      cursor: pointer;
+      text-decoration: none;
+      display: inline-block;
+    }
+    
+    .home-btn:hover {
+      background: #45a049;
+    }
+  </style>
+</head>
+<body>
+  <div class="game-container">
+    <canvas id="gameCanvas" width="400" height="600"></canvas>
+    <div class="score" id="score">Score: 0</div>
+    <div class="game-over" id="gameOver">
+      <h2>Game Over!</h2>
+      <p>Your Score: <span id="finalScore">0</span></p>
+      <button onclick="restartGame()">Play Again</button>
+    </div>
+    <div class="controls">
+      <p>Click or Press SPACE to Flap!</p>
+      <a href="/" class="home-btn">🍺 Back to Beer Tally</a>
+      <a href="/flappy-leaderboard" class="home-btn" style="background: #9B59B6; margin-left: 10px;">🏆 Leaderboard</a>
+    </div>
+  </div>
+
+  <script>
+    const canvas = document.getElementById('gameCanvas');
+    const ctx = canvas.getContext('2d');
+    const scoreElement = document.getElementById('score');
+    const gameOverElement = document.getElementById('gameOver');
+    const finalScoreElement = document.getElementById('finalScore');
+
+    // User info from server
+    const userName = ${JSON.stringify(userName)};
+    const isRoy = userName.toLowerCase() === 'roy';
+
+    // Game variables
+    let bird = {
+      x: 50,
+      y: 300,
+      width: 40,
+      height: 40,
+      radius: 20, // Half of width/height for circular collision
+      velocity: 0,
+      gravity: 0.5, // Fixed gravity for testing
+      jump: -7 // Fixed jump for testing
+    };
+
+    let pipes = [];
+    let score = 0;
+    let gameRunning = true;
+    let gameStarted = false;
+
+    // Face emoji as the bird
+    const birdEmoji = '😄';
+
+    // Helper function for circular collision with rectangles
+    function circleRectCollision(cx, cy, radius, rx, ry, rw, rh) {
+      // Find the closest point on the rectangle to the circle center
+      let closestX = Math.max(rx, Math.min(cx, rx + rw));
+      let closestY = Math.max(ry, Math.min(cy, ry + rh));
+      
+      // Calculate the distance from the circle center to this closest point
+      let distanceX = cx - closestX;
+      let distanceY = cy - closestY;
+      
+      // If the distance is less than the circle's radius, an intersection occurs
+      let distanceSquared = (distanceX * distanceX) + (distanceY * distanceY);
+      return distanceSquared < (radius * radius);
+    }
+
+    // Game loop
+    function gameLoop() {
+      if (!gameRunning) return;
+
+      // Clear canvas
+      ctx.clearRect(0, 0, canvas.width, canvas.height);
+
+      // Update bird
+      if (gameStarted) {
+        bird.velocity += bird.gravity;
+        bird.y += bird.velocity;
+
+        // Check boundaries (circular collision)
+        if (bird.y - bird.radius <= 0 || bird.y + bird.radius >= canvas.height - 50) {
+          gameOver();
+        }
+
+        // Update pipes
+        updatePipes();
+      }
+
+      // Draw bird (face emoji)
+      ctx.font = '40px Arial';
+      ctx.textAlign = 'center';
+      ctx.fillText(birdEmoji, bird.x + bird.width/2, bird.y + bird.height/2 + 12);
+
+      // Draw pipes
+      drawPipes();
+
+      // Draw ground
+      ctx.fillStyle = '#8B4513';
+      ctx.fillRect(0, canvas.height - 50, canvas.width, 50);
+
+      // Update score display
+      scoreElement.textContent = 'Score: ' + score;
+
+      // Show start message
+      if (!gameStarted) {
+        ctx.fillStyle = 'rgba(0, 0, 0, 0.5)';
+        ctx.fillRect(0, 0, canvas.width, canvas.height);
+        ctx.fillStyle = 'white';
+        ctx.font = '24px Arial';
+        ctx.textAlign = 'center';
+        ctx.fillText('Click or Press SPACE to Start!', canvas.width/2, canvas.height/2);
+      }
+
+      requestAnimationFrame(gameLoop);
+    }
+
+    function updatePipes() {
+      // Add new pipe
+      if (pipes.length === 0 || pipes[pipes.length - 1].x < canvas.width - 200) {
+        const gap = 150;
+        const pipeHeight = Math.random() * (canvas.height - gap - 100) + 50;
+        pipes.push({
+          x: canvas.width,
+          topHeight: pipeHeight,
+          bottomY: pipeHeight + gap,
+          bottomHeight: canvas.height - pipeHeight - gap - 50,
+          passed: false
+        });
+      }
+
+      // Update pipe positions
+      for (let i = pipes.length - 1; i >= 0; i--) {
+        pipes[i].x -= 2; // Fixed pipe speed for testing
+
+        // Check collision (circular collision with pipes)
+        let birdCenterX = bird.x + bird.width / 2;
+        let birdCenterY = bird.y + bird.height / 2;
+        
+        // Check collision with top pipe
+        if (circleRectCollision(birdCenterX, birdCenterY, bird.radius, pipes[i].x, 0, 50, pipes[i].topHeight)) {
+          gameOver();
+        }
+        
+        // Check collision with bottom pipe
+        if (circleRectCollision(birdCenterX, birdCenterY, bird.radius, pipes[i].x, pipes[i].bottomY, 50, pipes[i].bottomHeight)) {
+          gameOver();
+        }
+
+        // Check if bird passed pipe
+        if (!pipes[i].passed && pipes[i].x + 50 < bird.x) {
+          pipes[i].passed = true;
+          score++;
+        }
+
+        // Remove off-screen pipes
+        if (pipes[i].x + 50 < 0) {
+          pipes.splice(i, 1);
+        }
+      }
+    }
+
+    function drawPipes() {
+      ctx.fillStyle = '#228B22';
+      ctx.strokeStyle = '#006400';
+      ctx.lineWidth = 2;
+
+      pipes.forEach(pipe => {
+        // Top pipe
+        ctx.fillRect(pipe.x, 0, 50, pipe.topHeight);
+        ctx.strokeRect(pipe.x, 0, 50, pipe.topHeight);
+
+        // Bottom pipe
+        ctx.fillRect(pipe.x, pipe.bottomY, 50, pipe.bottomHeight);
+        ctx.strokeRect(pipe.x, pipe.bottomY, 50, pipe.bottomHeight);
+      });
+    }
+
+    function jump() {
+      if (!gameStarted) {
+        gameStarted = true;
+      }
+      if (gameRunning) {
+        bird.velocity = bird.jump;
+      }
+    }
+
+    function gameOver() {
+      gameRunning = false;
+      finalScoreElement.textContent = score;
+      gameOverElement.style.display = 'block';
+      
+      // Submit score to server
+      if (score > 0) {
+        submitScore(score);
+      }
+    }
+    
+    async function submitScore(gameScore) {
+      try {
+        const response = await fetch('/submit-score', {
+          method: 'POST',
+          headers: {
+            'Content-Type': 'application/json',
+          },
+          body: JSON.stringify({ score: gameScore })
+        });
+        
+        if (response.ok) {
+          const data = await response.json();
+          if (data.isNewBest) {
+            // Show new best score notification
+            const gameOverDiv = document.getElementById('gameOver');
+            const newBestMsg = document.createElement('p');
+            newBestMsg.style.color = '#FFD700';
+            newBestMsg.style.fontWeight = 'bold';
+            newBestMsg.textContent = '🎉 New Best Score! 🎉';
+            gameOverDiv.insertBefore(newBestMsg, gameOverDiv.querySelector('button'));
+          }
+        }
       } catch (error) {
         console.error('Error submitting score:', error);
       }
@@ -1268,30 +1405,44 @@
 
     const leaderboard = await getFlappyBirdLeaderboard();
     const user = await getOrCreateUser(req.session.id);
-=======
-        
-        function updateParticipants(participants) {
-          participantsList.innerHTML = '';
-          participants.forEach(participant => {
-            const participantDiv = document.createElement('div');
-            participantDiv.className = 'participant' + (participant.id === currentUserId ? ' current-user' : '');
-            participantDiv.textContent = participant.name + (participant.id === currentUserId ? ' (You)' : '');
-            participantsList.appendChild(participantDiv);
-          });
-        }
-        
-        function escapeHtml(text) {
-          const div = document.createElement('div');
-          div.textContent = text;
-          return div.innerHTML;
-        }
-      </script>
-    `));
->>>>>>> ec9e443e
-    
+    
+    const leaderboardRows = leaderboard
+      .map((player, i) => {
+        const isCurrentUser = user && player.name === user.name;
+        return `<tr${
+          isCurrentUser ? ' class="current-user"' : ""
+        }><td>${i + 1}</td><td>${escape(player.name)}</td><td>${player.best_score}</td><td>${player.games_played}</td></tr>`;
+      })
+      .join("");
+
+    const currentUserBest = user ? await getUserBestFlappyScore(user.id) : 0;
+
+    res.send(
+      html(`<div class="header">
+        <h1>🐦 Flappy Bird Leaderboard</h1>
+      </div>
+      <div class="content">
+        ${user ? `<div class="user-info">
+          <p>Hi, <strong>${escape(user.name)}</strong>! Your best score: <strong>${currentUserBest}</strong></p>
+        </div>` : ''}
+        <div class="button-group">
+          <a href="/" class="home-btn" style="display:inline-block; padding:10px 20px; background:#4CAF50; color:white; text-decoration:none; border-radius:5px; font-weight:bold;">🍺 Back to Beer Tally</a>
+          <a href="/game" style="display:inline-block; margin-left:10px; padding:10px 20px; background:#FF6B6B; color:white; text-decoration:none; border-radius:5px; font-weight:bold;">🐦 Play Again!</a>
+        </div>
+        <div class="leaderboard">
+          <h2>🏆 Top Scores</h2>
+          <div class="table-container">
+            <table>
+              <tr><th>#</th><th>Player</th><th>Best Score</th><th>Games Played</th></tr>
+              ${leaderboardRows.length > 0 ? leaderboardRows : '<tr><td colspan="4" style="text-align: center; color: #666;">No scores yet! Be the first to play!</td></tr>'}
+            </table>
+          </div>
+        </div>
+      </div>`)
+    );
   } catch (error) {
-    req.session.error = "Failed to load room.";
-    res.redirect("/");
+    console.error("Error in GET /flappy-leaderboard:", error);
+    res.status(500).send("Server error");
   }
 });
 
